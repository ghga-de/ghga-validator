--- conflicted
+++ resolved
@@ -1,15 +1,4 @@
-# GHGA Validator
 
-<<<<<<< HEAD
-CLI Tool for validation of the (meta)data related to submissions.
-
-## Documentation:
-
-An extensive documentation can be found [here](...) (coming soon).
-
-## Quick Start
-### Installation
-=======
 [![tests](https://github.com/ghga-de/ghga-validator/actions/workflows/unit_and_int_tests.yaml/badge.svg)](https://github.com/ghga-de/ghga-validator/actions/workflows/unit_and_int_tests.yaml)
 [![Coverage Status](https://coveralls.io/repos/github/ghga-de/ghga-validator/badge.svg?branch=main)](https://coveralls.io/github/ghga-de/ghga-validator?branch=main)
 
@@ -45,18 +34,12 @@
 # The entrypoint is preconfigured:
 docker run -p 8080:8080 ghga/ghga-validator:1.0.0 --help
 ```
->>>>>>> d3b3ca8d
 
+If you prefer not to use containers, you may install the service from source:
 ```bash
-# Install via pip
-pip install ghga-validator```
+# Execute in the repo's root dir:
+pip install .
 
-<<<<<<< HEAD
-# Get help
-ghga-validator --help
-```
-
-=======
 # To run the service:
 ghga_validator --help
 ```
@@ -104,7 +87,6 @@
 [hexkit](https://github.com/ghga-de/hexkit) library.
 
 
->>>>>>> d3b3ca8d
 ## Development
 For setting up the development environment, we rely on the
 [devcontainer feature](https://code.visualstudio.com/docs/remote/containers) of vscode
@@ -122,22 +104,12 @@
 - a pre-configured debugger
 - automatic license-header insertion
 
-<<<<<<< HEAD
-Moreover, inside the devcontainer, there are two convenience commands available
-(please type them in the integrated terminal of vscode):
-- `dev_install` - install the package with all development dependencies,
-installs pre-commit, and applies any migration scripts to the test database
-(please run that if you are starting the devcontainer for the first time
-or if you added any python dependencies to the [`./setup.cfg`](./setup.cfg))
-- `dev_launcher` - (not used in this repository)
-=======
 Moreover, inside the devcontainer, a convenience commands `dev_install` is available.
 It installs the service with all development dependencies, installs pre-commit.
 
 The installation is performed automatically when you build the devcontainer. However,
 if you update dependencies in the [`./setup.cfg`](./setup.cfg) or the
 [`./requirements-dev.txt`](./requirements-dev.txt), please run it again.
->>>>>>> d3b3ca8d
 
 ## License
 This repository is free to use and modify according to the
