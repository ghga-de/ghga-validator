--- conflicted
+++ resolved
@@ -19,15 +19,6 @@
 
 from .fixtures.utils import BASE_DIR
 
-<<<<<<< HEAD
-def test_ref_validation():
-    """Test the validation plugin"""
-    schema = BASE_DIR / "example_data" / "example_schema.yaml"
-    file = BASE_DIR / "example_data" / "example_data.json"
-    report = BASE_DIR / "example_data" / "tmp.json"
-    target_class = "TextAnalysis"
-=======
->>>>>>> 028269be
 
 def test_validate_slots():
     """Test data validation (using all validation plugins)"""
@@ -36,41 +27,6 @@
     report = BASE_DIR / "tmp.json"
     target_class = "TextAnalysis"
 
-<<<<<<< HEAD
-    schema_attr = BASE_DIR / "example_data" / "example_schema_attr.yaml"
-
-    assert validate_json(file, schema_attr, report, str(target_class)) is True
-
-    file_wrong_json_schema = (
-        BASE_DIR / "example_data" / "example_data_wrong_json_schema.json"
-    )
-
-    assert (
-        validate_json(file_wrong_json_schema, schema, report, str(target_class))
-        is False
-    )
-
-    file_wrong_ref = BASE_DIR / "example_data" / "example_data_wrong_ref.json"
-
-    assert validate_json(file_wrong_ref, schema, report, str(target_class)) is False
-
-    file_not_unique_id = BASE_DIR / "example_data" / "example_data_not_unique_id.json"
-
-    assert validate_json(file_not_unique_id, schema, report, str(target_class)) is False
-
-    file_empty = BASE_DIR / "example_data" / "example_data_empty.json"
-
-    assert validate_json(file_empty, schema, report, str(target_class)) is True
-
-    schema_required_fields = BASE_DIR / "example_data" / "example_schema_required.yaml"
-
-    assert (
-        validate_json(file_empty, schema_required_fields, report, str(target_class))
-        is False
-    )
-
-=======
     assert validate_json(file, schema, report, str(target_class)) is True
->>>>>>> 028269be
     if os.path.exists(report):
         os.remove(report)